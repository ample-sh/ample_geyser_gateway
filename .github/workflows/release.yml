--- conflicted
+++ resolved
@@ -15,11 +15,8 @@
 jobs:
   release:
     runs-on: self-hosted
-<<<<<<< HEAD
-=======
     permissions:
       contents: write  # Required for creating tags and releases
->>>>>>> 8410f23d
 
     steps:
       - name: Checkout repository
